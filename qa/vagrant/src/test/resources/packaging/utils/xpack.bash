#!/bin/bash

# Copyright Elasticsearch B.V. and/or licensed to Elasticsearch B.V. under one
# or more contributor license agreements. Licensed under the Elastic License;
# you may not use this file except in compliance with the Elastic License.

install_xpack() {
    install_and_check_plugin x pack x-pack-core-*.jar x-pack-graph-*.jar x-pack-ml-*.jar \
            x-pack-monitoring-*.jar x-pack-security-*.jar x-pack-watcher-*.jar
}

# Checks that X-Pack files are correctly installed
verify_xpack_installation() {
    local user="$ESPLUGIN_COMMAND_USER"
    local group="$ESPLUGIN_COMMAND_USER"

    assert_file "$ESHOME/bin/x-pack" d $user $group 755
    assert_file "$ESHOME/bin/x-pack/certgen" f $user $group 755
    assert_file "$ESHOME/bin/x-pack/croneval" f $user $group 755
    assert_file "$ESHOME/bin/x-pack/extension" f $user $group 755
    assert_file "$ESHOME/bin/x-pack/migrate" f $user $group 755
    assert_file "$ESHOME/bin/x-pack/saml-metadata" f $user $group 755
    assert_file "$ESHOME/bin/x-pack/setup-passwords" f $user $group 755
    assert_file "$ESHOME/bin/x-pack/sql-cli" f $user $group 755
    assert_file "$ESHOME/bin/x-pack/syskeygen" f $user $group 755
    assert_file "$ESHOME/bin/x-pack/users" f $user $group 755
    assert_file "$ESHOME/bin/x-pack/x-pack-env" f $user $group 755
<<<<<<< HEAD
    assert_number_of_files "$ESHOME/bin/x-pack/" 21
=======
    assert_number_of_files "$ESHOME/bin/x-pack/" 20
>>>>>>> 698ad621

    assert_file "$ESCONFIG/x-pack" d $user elasticsearch 750
    assert_file "$ESCONFIG/x-pack/users" f $user elasticsearch 660
    assert_file "$ESCONFIG/x-pack/users_roles" f $user elasticsearch 660
    assert_file "$ESCONFIG/x-pack/roles.yml" f $user elasticsearch 660
    assert_file "$ESCONFIG/x-pack/role_mapping.yml" f $user elasticsearch 660
    assert_file "$ESCONFIG/x-pack/log4j2.properties" f $user elasticsearch 660
    assert_number_of_files "$ESCONFIG/x-pack" 5

    assert_file "$ESCONFIG/elasticsearch.keystore" f $user elasticsearch 660
}

assert_number_of_files() {
    local directory=$1
    local expected=$2

    local count=$(ls "$directory" | wc -l)
    [ "$count" -eq "$expected" ] || {
        echo "Expected $expected files in $directory but found: $count"
        false
    }
}

wait_for_xpack() {
    local host=${1:-localhost}
    local port=${2:-9200}
    for i in {1..30}; do
        echo "GET / HTTP/1.0" > /dev/tcp/$host/$port && break || sleep 1;
    done
}<|MERGE_RESOLUTION|>--- conflicted
+++ resolved
@@ -25,11 +25,7 @@
     assert_file "$ESHOME/bin/x-pack/syskeygen" f $user $group 755
     assert_file "$ESHOME/bin/x-pack/users" f $user $group 755
     assert_file "$ESHOME/bin/x-pack/x-pack-env" f $user $group 755
-<<<<<<< HEAD
-    assert_number_of_files "$ESHOME/bin/x-pack/" 21
-=======
-    assert_number_of_files "$ESHOME/bin/x-pack/" 20
->>>>>>> 698ad621
+    assert_number_of_files "$ESHOME/bin/x-pack/" 24
 
     assert_file "$ESCONFIG/x-pack" d $user elasticsearch 750
     assert_file "$ESCONFIG/x-pack/users" f $user elasticsearch 660
