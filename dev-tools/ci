#!/bin/bash
# This script is used as a single command to run the x-pack tests.
#
# It will attempt to check out 'elasticsearch' into a sibling directory
# unless the environment variable `USE_EXISTING_ES` has a value. The
# branch of elasticsearch which will be checked out depends on
# environment variables. If running locally, set GIT_BRANCH. When
# running in Jenkins, that env var is set. When running a PR
# jenkins job, the variables PR_SOURCE_BRANCH and PR_TARGET_BRANCH
# will be set and the source branch will be looked for in elasticsearch
# before falling back to the target branch name.
#
# It will also attempt to install the appropriate version of node.js
# for the Kibana plugin tests using nvm, unless
# `xpack.kibana.build=false` is defined in
# ~/.gradle/gradle.properties. Set a custom nvm directory using the
# `NVM_DIR` environment variable.
#

# Turn on semi-strict mode
set -e
set -o pipefail

# Allow the user choose different test through a single cli arg
# default to `check` if no argument has been supplied
key=${1-check}
case $key in
    intake)
        GRADLE_CLI_ARGS=(
            "--info"
            "compileJava"
            "compileTestJava"
            "precommit"
            "check"
            "-Dtests.network=true"
            "-Dtests.badapples=true"
        )
        ;;
    packagingTest)
        GRADLE_CLI_ARGS=(
            "--info"
            "-Pvagrant.boxes=all"
            "packagingTest"
        )
        ;;
    bwcTest)
        GRADLE_CLI_ARGS=(
            "--info"
            "bwcTest"
        )
        ;;
    check)
        GRADLE_CLI_ARGS=(
            "--info"
            "check"
            "-xforbiddenPatterns"   # NOCOMMIT this is required *for now* but will be removed when we remove the NOCOMMITs
            "-Dtests.network=true"
            "-Dtests.badapples=true"
        )
        ;;
<<<<<<< HEAD
    smokeTestSql)  # NOCOMMIT remove this once we are ready to merge sql down
        GRADLE_CLI_ARGS=(
            "--info"
            "-psql"
            "check"
            ":x-pack-elasticsearch:plugin:precommit"
            ":x-pack-elasticsearch:qa:sql:check"
            ":x-pack-elasticsearch:qa:sql:multinode:check"
            ":x-pack-elasticsearch:qa:sql:no-security:check"
            ":x-pack-elasticsearch:qa:sql:security:check"
            "-xforbiddenPatterns"
            "-x:x-pack-elasticsearch:plugin:forbiddenPatterns"
            "-x:x-pack-elasticsearch:qa:sql:forbiddenPatterns"
            "-x:x-pack-elasticsearch:qa:sql:no-security:forbiddenPatterns"
            "-x:x-pack-elasticsearch:qa:sql:security:forbiddenPatterns"
=======
    releaseTest)
        GRADLE_CLI_ARGS=(
            "--info"
            "check"
            "-Dtests.network=true"
            "-Dtests.badapples=true"
            "-Dbuild.snapshot=false"
            "-Dtests.jvm.argline=-Dbuild.snapshot=false"
>>>>>>> 8d8baffe
        )
        ;;
    jdk9)
        GRADLE_CLI_ARGS=(
            "-Pxpack.kibana.build=false"
            "--info"
            "check"
            "-Dtests.network=true"
            "-Dtests.badapples=true"
            -Dtests.jvm.argline="--add-opens=java.base/java.lang=ALL-UNNAMED --add-opens=java.base/java.net=ALL-UNNAMED --add-opens=java.base/java.nio=ALL-UNNAMED --add-opens=java.base/java.nio.file=ALL-UNNAMED --add-opens=java.base/java.security.cert=ALL-UNNAMED --add-opens=java.base/java.util=ALL-UNNAMED --add-opens=java.base/javax.net.ssl=ALL-UNNAMED"
        )
        ;;
    *)
        echo "Unsupported cli argument $1. Allowed arguments are packagingTest or check. No argument defaults to check."
        exit 1;;
esac

SCRIPT="$0"

# SCRIPT may be an arbitrarily deep series of symlinks. Loop until we have the concrete path.
while [ -h "$SCRIPT" ] ; do
  ls=$(ls -ld "$SCRIPT")
  # Drop everything prior to ->
  link=$(expr "$ls" : '.*-> \(.*\)$')
  if expr "$link" : '/.*' > /dev/null; then
    SCRIPT="$link"
  else
    SCRIPT=$(dirname "$SCRIPT")/"$link"
  fi
done

# determine base directory
BASE_DIR=$(dirname "$SCRIPT")/..

# make BASE_DIR absolute
BASE_DIR=$(cd "$BASE_DIR"; pwd)

PARENT_DIR=$(cd "$BASE_DIR"/../..; pwd)

# go to the parent directory
cd $PARENT_DIR

if [ -z ${USE_EXISTING_ES:+x} ]; then
    if [ -d "./elasticsearch" ]; then
        echo "I expected a clean workspace but an 'elasticsearch' sibling directory already exists in [$PARENT_DIR]!"
        echo
        echo "Either define 'USE_EXISTING_ES' or remove the existing 'elasticsearch' sibling."
        exit 1
    fi

    function pick_clone_target {
      echo "picking which branch of elasticsearch to clone"

      # PR_* are provided by the CI git plugin for pull requests
      if [[ -n "$PR_AUTHOR" && -n "$PR_SOURCE_BRANCH" ]]; then
        GH_USER="$PR_AUTHOR"
        BRANCH="$PR_SOURCE_BRANCH"
        echo " -> using pull request author $GH_USER and branch $BRANCH"
        if [[ -n "$(git ls-remote --heads https://github.com/$GH_USER/elasticsearch.git $BRANCH 2>/dev/null)" ]]; then
          return
        fi
      fi
      GH_USER="elastic"
      # GIT_BRANCH is provided by normal CI runs. It starts with the repo, i.e., origin/master
      # If we are not in CI, we fall back to the master branch
      BRANCH="${PR_TARGET_BRANCH:-${GIT_BRANCH#*/}}"
      BRANCH="${BRANCH:-master}"
      echo " -> using CI branch $BRANCH from elastic repo"
    }

    # pick_clone_target NOCOMMIT just use master for testing our feature branch. Do not merge this.....
    GH_USER="elastic"
    BRANCH="master"

    DEPTH=1
    if [ -n "$BUILD_METADATA" ]; then
      IFS=';' read -ra metadata <<< "$BUILD_METADATA"
      for kv in "${metadata[@]}"; do
        IFS='=' read -ra key_value <<< "$kv"
        if [ "${key_value[0]}" == "git_ref_elasticsearch" ]; then
          # Force checked out hash if build metadata is set. We use a depth of 100, which
          # assumes there are no more than 100 commits between head of the branch and
          # last-good-commit. This is still quite a bit faster than pulling the entire history.
          ES_REF="${key_value[1]}"
          DEPTH=100
        fi
      done
    fi

    echo " -> checking out '$BRANCH' branch from $GH_USER/elasticsearch..."
    git clone -b $BRANCH "https://github.com/$GH_USER/elasticsearch.git" --depth=$DEPTH

    if [ ! -z $ES_REF ]; then
      echo " -> using elasticsearch ref from build metadata: $ES_REF"
      git -C elasticsearch checkout $ES_REF
    else
      ES_REF="$(git -C elasticsearch rev-parse HEAD)"
    fi

    echo " -> checked out elasticsearch revision: $ES_REF"
    echo

else
    if [ -d "./elasticsearch" ]; then
        echo "Using existing 'elasticsearch' checkout"
    else
        echo "You have defined 'USE_EXISTING_ES' but no existing Elasticsearch directory exists!"
        exit 2
    fi
fi

# back to base directory
cd "$BASE_DIR"

echo "Running x-pack-elasticsearch tests..."
echo "Running in $PWD"

# output the commands
set -xuf

# clean
gradle --stacktrace clean

# Actually run the tests
gradle "${GRADLE_CLI_ARGS[@]}"

# write the ES hash we checked out to build metadata
mkdir build
echo "git_ref_elasticsearch=$ES_REF" > build/build_metadata

# ~*~ shell-script-mode ~*~<|MERGE_RESOLUTION|>--- conflicted
+++ resolved
@@ -58,7 +58,6 @@
             "-Dtests.badapples=true"
         )
         ;;
-<<<<<<< HEAD
     smokeTestSql)  # NOCOMMIT remove this once we are ready to merge sql down
         GRADLE_CLI_ARGS=(
             "--info"
@@ -74,7 +73,6 @@
             "-x:x-pack-elasticsearch:qa:sql:forbiddenPatterns"
             "-x:x-pack-elasticsearch:qa:sql:no-security:forbiddenPatterns"
             "-x:x-pack-elasticsearch:qa:sql:security:forbiddenPatterns"
-=======
     releaseTest)
         GRADLE_CLI_ARGS=(
             "--info"
@@ -83,7 +81,6 @@
             "-Dtests.badapples=true"
             "-Dbuild.snapshot=false"
             "-Dtests.jvm.argline=-Dbuild.snapshot=false"
->>>>>>> 8d8baffe
         )
         ;;
     jdk9)
